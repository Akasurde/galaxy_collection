---
- name: Testing Galaxy
  hosts: localhost
  connection: local
  gather_facts: false
  collections:
    - redhat_cop.ah_configuration
  pre_tasks:
    - name: Include vars from ah_configs directory
      include_vars:
        dir: ./ah_configs
        extensions: ["yml"]
      tags:
        - always

    - name: Create a directory if it does not exist
      ansible.builtin.file:
        path: "{{ ah_configuration_working_dir }}"
        state: directory
        mode: '0755'

  tasks:
    - name: Authenticate and get an API token
      ah_token:
        ah_host: "{{ ah_host }}"
        ah_username: "{{ ah_username }}"
        ah_password: "{{ ah_password }}"
        ah_path_prefix: "{{ ah_path_prefix }}"
        validate_certs: "{{ ah_validate_certs }}"

    - name: Create ansible config file
      include_role:
        name: ansible_config

    - name: Create namespace
      include_role:
        name: namespace

    - name: Publish Collections
      include_role:
        name: publish
      vars:
        ah_auto_approve: true

    - name: Deauthenticate
      ah_token:
        ah_host: "{{ ah_host }}"
        ah_token: "{{ ah_token }}"
        ah_path_prefix: "{{ ah_path_prefix }}"
        validate_certs: "{{ ah_validate_certs }}"
        state: absent

    - name: Configure community repo
      ah_repository:
        name: community
        url: https://galaxy.ansible.com/api/
        requirements:
          - name: redhat_cop.ah_configuration
          - name: redhat_cop.tower_configuration

<<<<<<< HEAD
    - name: Sync community repo
      ah_repository_sync:
        name: community
        wait: true
=======
    - name: Configure community repo
      ah_repository:
        name: rh-certified
        url: https://cloud.redhat.com/api/automation-hub/
        auth_url: https://sso.redhat.com/auth/realms/redhat-external/protocol/openid-connect/token
        token: aabbcc
>>>>>>> 6ea25086
...<|MERGE_RESOLUTION|>--- conflicted
+++ resolved
@@ -58,17 +58,16 @@
           - name: redhat_cop.ah_configuration
           - name: redhat_cop.tower_configuration
 
-<<<<<<< HEAD
     - name: Sync community repo
       ah_repository_sync:
         name: community
         wait: true
-=======
+
     - name: Configure community repo
       ah_repository:
         name: rh-certified
         url: https://cloud.redhat.com/api/automation-hub/
         auth_url: https://sso.redhat.com/auth/realms/redhat-external/protocol/openid-connect/token
         token: aabbcc
->>>>>>> 6ea25086
+
 ...