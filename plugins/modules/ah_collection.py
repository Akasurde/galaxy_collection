#!/usr/bin/python
# coding: utf-8 -*-

# (c) 2020, Sean Sullivan <@sean-m-sullivan>
# GNU General Public License v3.0+ (see COPYING or https://www.gnu.org/licenses/gpl-3.0.txt)

from __future__ import absolute_import, division, print_function

__metaclass__ = type


ANSIBLE_METADATA = {"metadata_version": "1.1", "status": ["preview"], "supported_by": "community"}


DOCUMENTATION = """
---
module: ah_collection
author: "Sean Sullivan (@sean-m-sullivan), Tom Page <@Tompage1994>"
short_description: update, or destroy Automation Hub Collections.
description:
    - Upload, or destroy Automation Hub Collections. See
      U(https://www.ansible.com/) for an overview.
options:
    namespace:
      description:
        - Namespace name. Must be lower case containing only alphanumeric characters and underscores.
      required: True
      type: str
    name:
      description:
        - Collection name. Must be lower case containing only alphanumeric characters and underscores.
      required: True
      type: str
    version:
      description:
        - Collection Version. Must be lower case containing only alphanumeric characters and underscores.
      type: str
    path:
      description:
        - Collection artifact file path.
      type: str
    wait
      description:
        - Waits for the collection to be uploaded
      type: bool
      default: true
    auto_approve
      description:
        - Approves a collection.
        - Requires version to be set.
      type: bool
      default: true
    overwrite_existing
      description:
        - Overwrites an existing collection.
        - Requires version to be set.
      type: bool
      default: true
    state:
      description:
        - Desired state of the resource.
        - If present with a path, will upload a collection artifact to Automation hub.
        - If present will return data on a collection.
        - If present with version, will return data on a collection version.
        - If absent without version, will delete the collection and all versions.
        - If absent with version, will delete only specified version.
      choices: ["present", "absent"]
      default: "present"
      type: str

extends_documentation_fragment: redhat_cop.ah_configuration.auth
"""


EXAMPLES = """
- name: Upload collection to automation hub
  ah_collection:
    namespace: awx
    name: awx
    path: /var/tmp/collections/awx_awx-15.0.0.tar.gz


- name: Remove collection
  ah_collection:
    namespace: test_collection
    name: test
    version: 4.1.2
    state: absent
"""

from ..module_utils.ah_module import AHModule
import pathlib

def main():
    # Any additional arguments that are not fields of the item can be added here
    argument_spec = dict(
        namespace=dict(required=True),
        name=dict(required=True),
        path=dict(),
        wait=dict(type="bool", default=True),
        auto_approve=dict(type="bool", default=True),
        overwrite_existing=dict(type="bool", default=False),
        version=dict(),
        state=dict(choices=["present", "absent"], default="present"),
    )

    # Create a module for ourselves
    module = AHModule(argument_spec=argument_spec)

    # Extract our parameters
    namespace = module.params.get("namespace")
    name = module.params.get("name")
    path = module.params.get("path")
    wait = module.params.get("wait")
    overwrite_existing = module.params.get("overwrite_existing")
    auto_approve = module.params.get("auto_approve")
    version = module.params.get("version")
    state = module.params.get("state")

<<<<<<< HEAD
=======

>>>>>>> 227d142a
    # Attempt to look up an existing item based on the provided data
    if version:
        collection_endpoint = "collections/{0}/{1}/versions/{2}".format(namespace, name, version)
    else:
        collection_endpoint = "collections/{0}/{1}".format(namespace, name)

    existing_item = module.get_endpoint(collection_endpoint, **{"return_none_on_404": True})
<<<<<<< HEAD
    if path:
        if existing_item is not None and overwrite_existing:
            # Delete collection
            module.json_output["task"] = module.delete_endpoint(existing_item["json"]["href"])["json"]["task"]
            module.json_output["deleted"] = True
            # Upload new collection
            module.upload(path, "artifacts/collections", wait, item_type="collections")
            module.json_output["changed"] = True
            # Get new collection version
            existing_item = module.get_endpoint(collection_endpoint, **{"return_none_on_404": True})
            if auto_approve:
                module.approve(
                    endpoint=collection_endpoint,
                )
        elif existing_item is None:
            module.upload(path, "artifacts/collections", wait, item_type="collections")
            module.json_output["changed"] = True
            if auto_approve:
                module.approve(
                    endpoint=collection_endpoint,
                )
        else:
            module.json_output["changed"] = False
    else:
        if existing_item is None and state == "absent":
            module.json_output["deleted"] = False
            module.json_output["changed"] = False
        elif existing_item is None:
            if version:
                module.fail_json(msg="Could not find Collection {0}.{1} with_version {2}".format(namespace, name, version))
            else:
                module.fail_json(msg="Could not find Collection {0}.{1}".format(namespace, name))
        else:
            module.json_output["collection"] = existing_item["json"]
=======
>>>>>>> 227d142a

    # If state is absent, check if it exists, delete and exit.
    if state == "absent":
        if existing_item is None:
            module.json_output["deleted"] = False
            module.json_output["changed"] = False
        else:
            # If the state was absent we can let the module delete it if needed, the module will handle exiting from this
            module.json_output["task"] = module.delete_endpoint(existing_item["json"]["href"])["json"]["task"]
            module.json_output["deleted"] = True
            module.json_output["changed"] = True
<<<<<<< HEAD
=======
        module.exit_json(**module.json_output)
    else:
        file = pathlib.Path(path)
        if not file.exists ():
            module.fail_json(msg="Could not find Collection {0}.{1} in path {2}".format(namespace, name, path))
  
    if path:
        if existing_item is not None and overwrite_existing:
            # Delete collection
            module.json_output["task"] = module.delete_endpoint(existing_item["json"]["href"])["json"]["task"]
            module.json_output["deleted"] = True
            # Upload new collection
            module.upload(path, "artifacts/collections", wait, item_type="collections")
            module.json_output["changed"] = True
            # Get new collection version
            existing_item = module.get_endpoint(collection_endpoint, **{"return_none_on_404": True})
            if auto_approve:
              module.approve(
                    endpoint=collection_endpoint,
                )
        elif existing_item is None:
            module.upload(path, "artifacts/collections", wait, item_type="collections")
            module.json_output["changed"] = True
            if auto_approve:
              module.approve(
                    endpoint=collection_endpoint,
                )
        else:
            module.json_output["changed"] = False
    else:
        if existing_item is None and state == "absent":
            module.json_output["deleted"] = False
            module.json_output["changed"] = False
        elif existing_item is None:
            if version:
                module.fail_json(msg="Could not find Collection {0}.{1} with_version {2}".format(namespace, name, version))
            else:
                module.fail_json(msg="Could not find Collection {0}.{1}".format(namespace, name))
        else:
            module.json_output["collection"] = existing_item["json"]
>>>>>>> 227d142a

    # If the state was present and we can Return information about the collection
    module.exit_json(**module.json_output)


if __name__ == "__main__":
    main()<|MERGE_RESOLUTION|>--- conflicted
+++ resolved
@@ -117,10 +117,6 @@
     version = module.params.get("version")
     state = module.params.get("state")
 
-<<<<<<< HEAD
-=======
-
->>>>>>> 227d142a
     # Attempt to look up an existing item based on the provided data
     if version:
         collection_endpoint = "collections/{0}/{1}/versions/{2}".format(namespace, name, version)
@@ -128,7 +124,6 @@
         collection_endpoint = "collections/{0}/{1}".format(namespace, name)
 
     existing_item = module.get_endpoint(collection_endpoint, **{"return_none_on_404": True})
-<<<<<<< HEAD
     if path:
         if existing_item is not None and overwrite_existing:
             # Delete collection
@@ -163,8 +158,6 @@
                 module.fail_json(msg="Could not find Collection {0}.{1}".format(namespace, name))
         else:
             module.json_output["collection"] = existing_item["json"]
-=======
->>>>>>> 227d142a
 
     # If state is absent, check if it exists, delete and exit.
     if state == "absent":
@@ -176,49 +169,6 @@
             module.json_output["task"] = module.delete_endpoint(existing_item["json"]["href"])["json"]["task"]
             module.json_output["deleted"] = True
             module.json_output["changed"] = True
-<<<<<<< HEAD
-=======
-        module.exit_json(**module.json_output)
-    else:
-        file = pathlib.Path(path)
-        if not file.exists ():
-            module.fail_json(msg="Could not find Collection {0}.{1} in path {2}".format(namespace, name, path))
-  
-    if path:
-        if existing_item is not None and overwrite_existing:
-            # Delete collection
-            module.json_output["task"] = module.delete_endpoint(existing_item["json"]["href"])["json"]["task"]
-            module.json_output["deleted"] = True
-            # Upload new collection
-            module.upload(path, "artifacts/collections", wait, item_type="collections")
-            module.json_output["changed"] = True
-            # Get new collection version
-            existing_item = module.get_endpoint(collection_endpoint, **{"return_none_on_404": True})
-            if auto_approve:
-              module.approve(
-                    endpoint=collection_endpoint,
-                )
-        elif existing_item is None:
-            module.upload(path, "artifacts/collections", wait, item_type="collections")
-            module.json_output["changed"] = True
-            if auto_approve:
-              module.approve(
-                    endpoint=collection_endpoint,
-                )
-        else:
-            module.json_output["changed"] = False
-    else:
-        if existing_item is None and state == "absent":
-            module.json_output["deleted"] = False
-            module.json_output["changed"] = False
-        elif existing_item is None:
-            if version:
-                module.fail_json(msg="Could not find Collection {0}.{1} with_version {2}".format(namespace, name, version))
-            else:
-                module.fail_json(msg="Could not find Collection {0}.{1}".format(namespace, name))
-        else:
-            module.json_output["collection"] = existing_item["json"]
->>>>>>> 227d142a
 
     # If the state was present and we can Return information about the collection
     module.exit_json(**module.json_output)
