--- conflicted
+++ resolved
@@ -62,10 +62,6 @@
 
     module.upload(path, "artifacts/collections", wait, item_type="collections")
     module.exit_json(**module.json_output)
-<<<<<<< HEAD
-
-=======
->>>>>>> d4704f3c
 
 if __name__ == "__main__":
     main()