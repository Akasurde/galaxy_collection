from __future__ import absolute_import, division, print_function

__metaclass__ = type

from ansible.module_utils.basic import AnsibleModule, env_fallback
from ansible.module_utils.urls import Request, SSLValidationError, ConnectionError
from ansible.module_utils.six import string_types
from ansible.module_utils.six import PY2, PY3
from ansible.module_utils.six.moves.urllib.parse import urlparse, urlencode
from ansible.module_utils.six.moves.urllib.error import HTTPError
from ansible.module_utils.six.moves.http_cookiejar import CookieJar
from ansible.module_utils._text import to_bytes, to_native
from socket import gethostbyname
import re
from json import loads, dumps
import os
import email.mime.multipart
import email.mime.application


class ItemNotDefined(Exception):
    pass


class AHModule(AnsibleModule):
    url = None
    session = None
    AUTH_ARGSPEC = dict(
        ah_host=dict(required=False, fallback=(env_fallback, ["AH_HOST"])),
        ah_username=dict(required=False, fallback=(env_fallback, ["AH_USERNAME"])),
        ah_password=dict(no_log=True, required=False, fallback=(env_fallback, ["AH_PASSWORD"])),
        ah_path_prefix=dict(required=False, fallback=(env_fallback, ["GALAXY_API_PATH_PREFIX"])),
        validate_certs=dict(type="bool", aliases=["ah_verify_ssl"], required=False, fallback=(env_fallback, ["AH_VERIFY_SSL"])),
        ah_token=dict(type="raw", no_log=True, required=False, fallback=(env_fallback, ["AH_API_TOKEN"])),
    )
    ENCRYPTED_STRING = "$encrypted$"
    short_params = {
        "host": "ah_host",
        "username": "ah_username",
        "password": "ah_password",
        "verify_ssl": "validate_certs",
        "path_prefix": "ah_path_prefix",
        "oauth_token": "ah_token",
    }
    IDENTITY_FIELDS = {}
    ENCRYPTED_STRING = "$encrypted$"
    host = "127.0.0.1"
    path_prefix = "galaxy"
    username = None
    password = None
    verify_ssl = True
    oauth_token = None
    authenticated = False
    error_callback = None
    warn_callback = None

    def __init__(self, argument_spec=None, direct_params=None, error_callback=None, warn_callback=None, **kwargs):
        full_argspec = {}
        full_argspec.update(AHModule.AUTH_ARGSPEC)
        full_argspec.update(argument_spec)
        kwargs["supports_check_mode"] = True

        self.error_callback = error_callback
        self.warn_callback = warn_callback

        self.json_output = {"changed": False}

        if direct_params is not None:
            self.params = direct_params
        #        else:
        super(AHModule, self).__init__(argument_spec=full_argspec, **kwargs)
        self.session = Request(cookies=CookieJar(), validate_certs=self.verify_ssl)

        # Parameters specified on command line will override settings in any config
        for short_param, long_param in self.short_params.items():
            direct_value = self.params.get(long_param)
            if direct_value is not None:
                setattr(self, short_param, direct_value)

        # Perform magic depending on whether ah_token is a string or a dict
        if self.params.get("ah_token"):
            token_param = self.params.get("ah_token")
            if type(token_param) is dict:
                if "token" in token_param:
                    self.oauth_token = self.params.get("ah_token")["token"]
                else:
                    self.fail_json(msg="The provided dict in ah_token did not properly contain the token entry")
            elif isinstance(token_param, string_types):
                self.oauth_token = self.params.get("ah_token")
            else:
                error_msg = "The provided ah_token type was not valid ({0}). Valid options are str or dict.".format(type(token_param).__name__)
                self.fail_json(msg=error_msg)

        # Perform some basic validation
        if not re.match("^https{0,1}://", self.host):
            self.host = "https://{0}".format(self.host)

        # Try to parse the hostname as a url
        try:
            self.url = urlparse(self.host)
        except Exception as e:
            self.fail_json(msg="Unable to parse ah host as a URL ({1}): {0}".format(self.host, e))

        # Try to resolve the hostname
        hostname = self.url.netloc.split(":")[0]
        try:
            gethostbyname(hostname)
        except Exception as e:
            self.fail_json(msg="Unable to resolve ah host ({1}): {0}".format(hostname, e))

        if "update_secrets" in self.params:
            self.update_secrets = self.params.pop("update_secrets")
        else:
            self.update_secrets = True

    def build_url(self, endpoint, query_params=None):
        # Make sure we start with /api/vX
        if not endpoint.startswith("/"):
            endpoint = "/{0}".format(endpoint)
        if not endpoint.startswith("/api/"):
            if self.path_prefix == "galaxy":
                endpoint = "api/galaxy/v3{0}".format(endpoint)
            elif self.path_prefix == "galaxy":
                endpoint = "api/automation-hub/v3{0}".format(endpoint)
            else:
                endpoint = "api/{0}/v3{1}".format(self.path_prefix, endpoint)
        if not endpoint.endswith("/") and "?" not in endpoint:
            endpoint = "{0}/".format(endpoint)

        # Update the URL path with the endpoint
        url = self.url._replace(path=endpoint)

        if query_params:
            url = url._replace(query=urlencode(query_params))

        return url

    def fail_json(self, **kwargs):
        # Try to log out if we are authenticated
        if self.error_callback:
            self.error_callback(**kwargs)
        else:
            super(AHModule, self).fail_json(**kwargs)

    def exit_json(self, **kwargs):
        # Try to log out if we are authenticated
        super(AHModule, self).exit_json(**kwargs)

    def warn(self, warning):
        if self.warn_callback is not None:
            self.warn_callback(warning)
        else:
            super(AHModule, self).warn(warning)

    @staticmethod
    def get_name_field_from_endpoint(endpoint):
        return AHModule.IDENTITY_FIELDS.get(endpoint, "name")

    def get_endpoint(self, endpoint, *args, **kwargs):
        return self.make_request("GET", endpoint, **kwargs)

    def make_request(self, method, endpoint, *args, **kwargs):
        # In case someone is calling us directly; make sure we were given a method, let's not just assume a GET
        if not method:
            raise Exception("The HTTP method must be defined")

        # Extract the headers, this will be used in a couple of places
        headers = kwargs.get("headers", {})

        # Authenticate to Automation Hub (if we don't have a token and if not already done so)
        if not self.oauth_token and not self.authenticated:
            # This method will set a cookie in the cookie jar for us and also an oauth_token
            self.authenticate(**kwargs)
        if self.oauth_token:
            # If we have a oauth token, we just use a bearer header
            headers["Authorization"] = "Token {0}".format(self.oauth_token)
        if method in ["POST", "PUT", "PATCH"]:
            headers.setdefault("Content-Type", "application/json")
            kwargs["headers"] = headers
            url = self.build_url(endpoint)
        else:
            url = self.build_url(endpoint, query_params=kwargs.get("data"))

        data = None  # Important, if content type is not JSON, this should not be dict type
        if (headers.get("Content-Type", "") == "application/json"):
            data = dumps(kwargs.get("data", {}))
        elif (kwargs.get("binary", False)):
            data = kwargs.get("data", None)

        try:
            response = self.session.open(method, url.geturl(), headers=headers, validate_certs=self.verify_ssl, follow_redirects=True, data=data)
        except (SSLValidationError) as ssl_err:
            self.fail_json(msg="Could not establish a secure connection to your host ({1}): {0}.".format(url.netloc, ssl_err))
        except (ConnectionError) as con_err:
            self.fail_json(msg="There was a network error of some kind trying to connect to your host ({1}): {0}.".format(url.netloc, con_err))
        except (HTTPError) as he:
            # Sanity check: Did the server send back some kind of internal error?
            if he.code >= 500:
                self.fail_json(msg="The host sent back a server error ({1}): {0}. Please check the logs and try again later".format(url.path, he))
            # Sanity check: Did we fail to authenticate properly?  If so, fail out now; this is always a failure.
            elif he.code == 401:
                self.fail_json(msg="Invalid Automation Hub authentication credentials for {0} (HTTP 401).".format(url.path))
            # Sanity check: Did we get a forbidden response, which means that the user isn't allowed to do this? Report that.
            elif he.code == 403:
                self.fail_json(msg="You don't have permission to {1} to {0} (HTTP 403).".format(url.path, method))
            # Sanity check: Did we get a 404 response?
            # Requests with primary keys will return a 404 if there is no response, and we want to consistently trap these.
            elif he.code == 404:
                if kwargs.get("return_none_on_404", False):
                    return None
                self.fail_json(msg="The requested object could not be found at {0}.".format(url.path))
            # Sanity check: Did we get a 405 response?
            # A 405 means we used a method that isn't allowed. Usually this is a bad request, but it requires special treatment because the
            # API sends it as a logic error in a few situations (e.g. trying to cancel a job that isn't running).
            elif he.code == 405:
                self.fail_json(msg="The Automation Hub server says you can't make a request with the {0} method to this endpoing {1}".format(method, url.path))
            # Sanity check: Did we get some other kind of error?  If so, write an appropriate error message.
            elif he.code >= 400:
                # We are going to return a 400 so the module can decide what to do with it
                page_data = he.read()
                try:
                    return {"status_code": he.code, "json": loads(page_data)}
                # JSONDecodeError only available on Python 3.5+
                except ValueError:
                    return {"status_code": he.code, "text": page_data}
            elif he.code == 204 and method == "DELETE":
                # A 204 is a normal response for a delete function
                pass
            else:
                self.fail_json(msg="Unexpected return code when calling {0}: {1}".format(url.geturl(), he))
        except (Exception) as e:
            self.fail_json(msg="There was an unknown error when trying to connect to {2}: {0} {1}".format(type(e).__name__, e, url.geturl()))

        response_body = ""
        try:
            response_body = response.read()
        except (Exception) as e:
            self.fail_json(msg="Failed to read response body: {0}".format(e))

        response_json = {}
        if response_body and response_body != "":
            try:
                response_json = loads(response_body)
            except (Exception) as e:
                self.fail_json(msg="Failed to parse the response json: {0}".format(e))

        if PY2:
            status_code = response.getcode()
        else:
            status_code = response.status
        return {"status_code": status_code, "json": response_json}

    def get_one(self, endpoint, name_or_id=None, allow_none=True, **kwargs):
        new_kwargs = kwargs.copy()
        if name_or_id:
            name_field = self.get_name_field_from_endpoint(endpoint)
            new_data = kwargs.get("data", {}).copy()
            if name_field in new_data:
                self.fail_json(msg="You can't specify the field {0} in your search data if using the name_or_id field".format(name_field))

            try:
                new_data["or__id"] = int(name_or_id)
                new_data["or__{0}".format(name_field)] = name_or_id
            except ValueError:
                # If we get a value error, then we didn't have an integer so we can just pass and fall down to the fail
                new_data[name_field] = name_or_id
            new_kwargs["data"] = new_data

        response = self.get_endpoint(endpoint, **new_kwargs)
        if response["status_code"] != 200:
            fail_msg = "Got a {0} response when trying to get one from {1}".format(response["status_code"], endpoint)
            if "detail" in response.get("json", {}):
                fail_msg += ", detail: {0}".format(response["json"]["detail"])
            self.fail_json(msg=fail_msg)

        if "count" not in response["json"]["meta"] or "data" not in response["json"]:
            self.fail_json(msg="The endpoint did not provide count and results.")

        if response["json"]["meta"]["count"] == 0:
            if allow_none:
                return None
            else:
                self.fail_wanted_one(response, endpoint, new_kwargs.get("data"))
        elif response["json"]["meta"]["count"] > 1:
            if name_or_id:
                # Since we did a name or ID search and got > 1 return something if the id matches
                for asset in response["json"]["data"]:
                    if str(asset["id"]) == name_or_id:
                        return self.existing_item_add_url(asset, endpoint)

            # We got > 1 and either didn't find something by ID (which means multiple names)
            # Or we weren't running with a or search and just got back too many to begin with.
            self.fail_wanted_one(response, endpoint, new_kwargs.get("data"))

        return self.existing_item_add_url(response["json"]["data"][0], endpoint)

    def authenticate(self, **kwargs):
        if self.username and self.password:
            # Attempt to get a token from /v3/auth/token/ by giving it our username/password combo
            # If we have a username and password, we need to get a session cookie

            # Post to the tokens endpoint with baisc auth to try and get a token
            if self.path_prefix == "galaxy":
                api_token_url = (self.url._replace(path="/api/galaxy/v3/auth/token/")).geturl()
            elif self.path_prefix == "automation-hub":
                api_token_url = (self.url._replace(path="/api/automation-hub/v3/auth/token/")).geturl()
            else:
                token_path = "api/{0}/v3/auth/token/".format(self.path_prefix)
                api_token_url = (self.url._replace(path=token_path)).geturl()

            try:
                response = self.session.open(
                    "POST",
                    api_token_url,
                    validate_certs=self.verify_ssl,
                    follow_redirects=True,
                    force_basic_auth=True,
                    url_username=self.username,
                    url_password=self.password,
                    headers={"Content-Type": "application/json"},
                )
            except HTTPError as he:
                try:
                    resp = he.read()
                except Exception as e:
                    resp = "unknown {0}".format(e)
                self.fail_json(msg="Failed to get token: {0}".format(he), response=resp)
            except (Exception) as e:
                # Sanity check: Did the server send back some kind of internal error?
                self.fail_json(msg="Failed to get token: {0}".format(e))

            token_response = None
            try:
                token_response = response.read()
                response_json = loads(token_response)
                self.oauth_token = response_json["token"]
            except (Exception) as e:
                self.fail_json(msg="Failed to extract token information from login response: {0}".format(e), **{"response": token_response})

        # If we have neither of these, then we can try un-authenticated access
        self.authenticated = True

    def existing_item_add_url(self, existing_item, endpoint):
        # Add url and type to response as its missing in current iteration of Automation Hub.
        existing_item["url"] = "{0}{1}/".format(self.build_url(endpoint).geturl()[len(self.host) :], existing_item["name"])
        existing_item["type"] = endpoint
        return existing_item

    def delete_if_needed(self, existing_item, on_delete=None, auto_exit=True):
        # This will exit from the module on its own.
        # If the method successfully deletes an item and on_delete param is defined,
        #   the on_delete parameter will be called as a method pasing in this object and the json from the response
        # This will return one of two things:
        #   1. None if the existing_item is not defined (so no delete needs to happen)
        #   2. The response from Automation Hub from calling the delete on the endpont. It's up to you to process the response and exit from the module
        # Note: common error codes from the Automation Hub API can cause the module to fail
        if existing_item["type"] == "token":
            response = self.delete_endpoint(existing_item["endpoint"])
        elif existing_item:
            # If we have an item, we can try to delete it
            try:
                item_url = existing_item["url"]
                item_type = existing_item["type"]
                item_id = existing_item["id"]
                item_name = self.get_item_name(existing_item, allow_unknown=True)
            except KeyError as ke:
                self.fail_json(msg="Unable to process delete of item due to missing data {0}".format(ke))

            response = self.delete_endpoint(item_url)
        else:
            if auto_exit:
                self.exit_json(**self.json_output)
            else:
                return self.json_output

        if response["status_code"] in [202, 204]:
            if on_delete:
                on_delete(self, response["json"])
            self.json_output["changed"] = True
            if existing_item["type"] == "token":
                self.json_output["msg"] = "Token Revoked"
                self.exit_json(**self.json_output)
            else:
                self.json_output["id"] = item_id
                self.exit_json(**self.json_output)
            if auto_exit:
                self.exit_json(**self.json_output)
            else:
                return self.json_output
        else:
            if "json" in response and "__all__" in response["json"]:
                self.fail_json(msg="Unable to delete {0} {1}: {2}".format(item_type, item_name, response["json"]["__all__"][0]))
            elif "json" in response:
                # This is from a project delete (if there is an active job against it)
                if "error" in response["json"]:
                    self.fail_json(msg="Unable to delete {0} {1}: {2}".format(item_type, item_name, response["json"]["error"]))
                else:
                    self.fail_json(msg="Unable to delete {0} {1}: {2}".format(item_type, item_name, response["json"]))
            else:
                self.fail_json(msg="Unable to delete {0} {1}: {2}".format(item_type, item_name, response["status_code"]))

    def get_item_name(self, item, allow_unknown=False):
        if item:
            if "name" in item:
                return item["name"]

        if allow_unknown:
            return "unknown"

        if item:
            self.exit_json(msg="Cannot determine identity field for {0} object.".format(item.get("type", "unknown")))
        else:
            self.exit_json(msg="Cannot determine identity field for Undefined object.")

    def delete_endpoint(self, endpoint, *args, **kwargs):
        # Handle check mode
        if self.check_mode:
            self.json_output["changed"] = True
            self.exit_json(**self.json_output)

        return self.make_request("DELETE", endpoint, **kwargs)

    def create_or_update_if_needed(
        self, existing_item, new_item, endpoint=None, item_type="unknown", on_create=None, on_update=None, auto_exit=True, associations=None
    ):
        if existing_item:
            return self.update_if_needed(existing_item, new_item, on_update=on_update, auto_exit=auto_exit, associations=associations)
        else:
            return self.create_if_needed(
                existing_item, new_item, endpoint, on_create=on_create, item_type=item_type, auto_exit=auto_exit, associations=associations
            )

    def create_if_needed(self, existing_item, new_item, endpoint, on_create=None, auto_exit=True, item_type="unknown", associations=None):

        # This will exit from the module on its own
        # If the method successfully creates an item and on_create param is defined,
        #    the on_create parameter will be called as a method pasing in this object and the json from the response
        # This will return one of two things:
        #    1. None if the existing_item is already defined (so no create needs to happen)
        #    2. The response from Automation Hub from calling the patch on the endpont. It's up to you to process the response and exit from the module
        # Note: common error codes from the Automation Hub API can cause the module to fail

        if not endpoint:
            self.fail_json(msg="Unable to create new {0} due to missing endpoint".format(item_type))

        item_url = None
        if existing_item:
            try:
                item_url = existing_item["url"]
            except KeyError as ke:
                self.fail_json(msg="Unable to process create of item due to missing data {0}".format(ke))
        else:
            # If we don't have an exisitng_item, we can try to create it

            # We have to rely on item_type being passed in since we don't have an existing item that declares its type
            # We will pull the item_name out from the new_item, if it exists
            item_name = self.get_item_name(new_item, allow_unknown=True)

            response = self.post_endpoint(endpoint, **{"data": new_item})

            if response["status_code"] in [200, 201]:
                self.json_output["name"] = "unknown"
                for key in ("name", "username", "identifier", "hostname"):
                    if key in response["json"]:
                        self.json_output["name"] = response["json"][key]
                if item_type != "token":
                    self.json_output["id"] = response["json"]["id"]
                    item_url = "{0}{1}/".format(self.build_url(endpoint).geturl()[len(self.host) :], new_item["name"])
                self.json_output["changed"] = True
            else:
                if "json" in response and "__all__" in response["json"]:
                    self.fail_json(msg="Unable to create {0} {1}: {2}".format(item_type, item_name, response["json"]["__all__"][0]))
                elif "json" in response:
                    self.fail_json(msg="Unable to create {0} {1}: {2}".format(item_type, item_name, response["json"]))
                else:
                    self.fail_json(msg="Unable to create {0} {1}: {2}".format(item_type, item_name, response["status_code"]))

        # Process any associations with this item
        if associations is not None:
            for association_type in associations:
                sub_endpoint = "{0}{1}/".format(item_url, association_type)
                self.modify_associations(sub_endpoint, associations[association_type])

        # If we have an on_create method and we actually changed something we can call on_create
        if on_create is not None and self.json_output["changed"]:
            on_create(self, response["json"])
        elif auto_exit:
            self.exit_json(**self.json_output)
        else:
            last_data = response["json"]
            return last_data

<<<<<<< HEAD
    def approve(self, endpoint, auto_exit=True):

        approvalEndpoint = "move/staging/published"

        if not endpoint:
            self.fail_json(msg="Unable to approve due to missing endpoint".format(item_type))

        response = self.post_endpoint("{0}/{1}".format(endpoint, approvalEndpoint), None, **{"return_none_on_404": True})

        if response and response["status_code"] in [202]:
            self.json_output["changed"] = True
        else:
            # Do a check to see if the version exists
            if not response:
                self.fail_json(msg="Unable to approve at {0}: Awaiting approval not found".format(endpoint))
            elif "json" in response and "__all__" in response["json"]:
                self.fail_json(msg="Unable to approve at {0}: {1}".format(endpoint, response["json"]["__all__"][0]))
            elif "json" in response:
                self.fail_json(msg="Unable to create {0}: {1}".format(endpoint, response["json"]))
            else:
                self.fail_json(msg="Unable to create {0}: {1}".format(endpoint, response["status_code"]))

        if auto_exit:
            self.exit_json(**self.json_output)
        else:
            last_data = response["json"]
            return last_data
=======
    def prepare_multipart(self, filename):
        mime = "application/x-gzip"
        m = email.mime.multipart.MIMEMultipart('form-data')

        main_type, sep, sub_type = mime.partition('/')

        with open(to_bytes(filename, errors='surrogate_or_strict'), 'rb') as f:
            part = email.mime.application.MIMEApplication(f.read())
            del part['Content-Type']
            part.add_header('Content-Type', '%s/%s' % (main_type, sub_type))

        part.add_header('Content-Disposition', 'form-data')
        del part['MIME-Version']
        part.set_param(
            'name',
            'file',
            header='Content-Disposition'
        )
        if filename:
            part.set_param(
                'filename',
                to_native(os.path.basename(filename)),
                header='Content-Disposition'
            )

        m.attach(part)

        if PY3:
            # Ensure headers are not split over multiple lines
            # The HTTP policy also uses CRLF by default
            b_data = m.as_bytes(policy=email.policy.HTTP)
        else:
            # Py2
            # We cannot just call ``as_string`` since it provides no way
            # to specify ``maxheaderlen``
            fp = cStringIO()  # cStringIO seems to be required here
            # Ensure headers are not split over multiple lines
            g = email.generator.Generator(fp, maxheaderlen=0)
            g.flatten(m)
            # ``fix_eols`` switches from ``\n`` to ``\r\n``
            b_data = email.utils.fix_eols(fp.getvalue())
        del m

        headers, sep, b_content = b_data.partition(b'\r\n\r\n')
        del b_data

        if PY3:
            parser = email.parser.BytesHeaderParser().parsebytes
        else:
            # Py2
            parser = email.parser.HeaderParser().parsestr

        return (
            parser(headers)['content-type'],  # Message converts to native strings
            b_content
        )

    def upload(self, path, endpoint, auto_exit=True, item_type="unknown"):
        ct, body = self.prepare_multipart(path)
        response = self.make_request("POST", endpoint, **{"data": body, "headers": {"Content-Type": str(ct)}, "binary": True})
        if response["status_code"] in [202]:
            self.json_output["path"] = path
            self.json_output["changed"] = True
            self.exit_json(**self.json_output)
        else:
            if "json" in response and "__all__" in response["json"]:
                self.fail_json(msg="Unable to create {0} from {1}: {2}".format(item_type, path, response["json"]["__all__"][0]))
            elif "json" in response:
                self.fail_json(msg="Unable to create {0} from {1}: {2}".format(item_type, path, response["json"]))
            else:
                self.fail_json(msg="Unable to create {0} from {1}: {2}".format(item_type, path, response["status_code"]))
>>>>>>> d67563f4

    def update_if_needed(self, existing_item, new_item, on_update=None, auto_exit=True, associations=None):
        # This will exit from the module on its own
        # If the method successfully updates an item and on_update param is defined,
        #   the on_update parameter will be called as a method pasing in this object and the json from the response
        # This will return one of two things:
        #    1. None if the existing_item does not need to be updated
        #    2. The response from Automation Hub from patching to the endpoint. It's up to you to process the response and exit from the module.
        # Note: common error codes from the Automation Hub API can cause the module to fail
        response = None
        if existing_item:
            # If we have an item, we can see if it needs an update
            try:
                item_url = existing_item["url"]
                item_type = existing_item["type"]
                item_name = existing_item["name"]
                item_id = existing_item["id"]
            except KeyError as ke:
                self.fail_json(msg="Unable to process update of item due to missing data {0}".format(ke))

            # Check to see if anything within the item requires the item to be updated
            needs_patch = self.objects_could_be_different(existing_item, new_item)

            # If we decided the item needs to be updated, update it
            self.json_output["id"] = item_id
            self.json_output["name"] = item_name
            self.json_output["type"] = item_type
            if needs_patch:
                response = self.put_endpoint(item_url, **{"data": new_item})
                if response["status_code"] == 200:
                    # compare apples-to-apples, old API data to new API data
                    # but do so considering the fields given in parameters
                    self.json_output["changed"] = self.objects_could_be_different(existing_item, response["json"], field_set=new_item.keys(), warning=True)
                elif "json" in response and "__all__" in response["json"]:
                    self.fail_json(msg=response["json"]["__all__"])
                else:
                    self.fail_json(**{"msg": "Unable to update {0} {1}, see response".format(item_type, item_name), "response": response})

        else:
            raise RuntimeError("update_if_needed called incorrectly without existing_item")

        # Process any associations with this item
        if associations is not None:
            for association_type, id_list in associations.items():
                endpoint = "{0}{1}/".format(item_url, association_type)
                self.modify_associations(endpoint, id_list)

        # If we change something and have an on_change call it
        if on_update is not None and self.json_output["changed"]:
            if response is None:
                last_data = existing_item
            else:
                last_data = response["json"]
            on_update(self, last_data)
        elif auto_exit:
            self.exit_json(**self.json_output)
        else:
            if response is None:
                last_data = existing_item
            else:
                last_data = response["json"]
            return last_data

    def modify_associations(self, association_endpoint, new_association_list):
        # if we got None instead of [] we are not modifying the association_list
        if new_association_list is None:
            return

        # First get the existing associations
        response = self.get_all_endpoint(association_endpoint)
        existing_associated_ids = [association["id"] for association in response["json"]["results"]]

        # Disassociate anything that is in existing_associated_ids but not in new_association_list
        ids_to_remove = list(set(existing_associated_ids) - set(new_association_list))
        for an_id in ids_to_remove:
            response = self.post_endpoint(association_endpoint, **{"data": {"id": int(an_id), "disassociate": True}})
            if response["status_code"] == 204:
                self.json_output["changed"] = True
            else:
                self.fail_json(msg="Failed to disassociate item {0}".format(response["json"].get("detail", response["json"])))

        # Associate anything that is in new_association_list but not in `association`
        for an_id in list(set(new_association_list) - set(existing_associated_ids)):
            response = self.post_endpoint(association_endpoint, **{"data": {"id": int(an_id)}})
            if response["status_code"] == 204:
                self.json_output["changed"] = True
            else:
                self.fail_json(msg="Failed to associate item {0}".format(response["json"].get("detail", response["json"])))

    def post_endpoint(self, endpoint, *args, **kwargs):
        # Handle check mode
        if self.check_mode:
            self.json_output["changed"] = True
            self.exit_json(**self.json_output)

        return self.make_request("POST", endpoint, **kwargs)

    def patch_endpoint(self, endpoint, *args, **kwargs):
        # Handle check mode
        if self.check_mode:
            self.json_output["changed"] = True
            self.exit_json(**self.json_output)

        return self.make_request("PATCH", endpoint, **kwargs)

    def put_endpoint(self, endpoint, *args, **kwargs):
        # Handle check mode
        if self.check_mode:
            self.json_output["changed"] = True
            self.exit_json(**self.json_output)

        return self.make_request("PUT", endpoint, **kwargs)

    def get_all_endpoint(self, endpoint, *args, **kwargs):
        response = self.get_endpoint(endpoint, *args, **kwargs)
        if "next" not in response["json"]:
            raise RuntimeError("Expected list from API at {0}, got: {1}".format(endpoint, response))
        next_page = response["json"]["next"]

        if response["json"]["count"] > 10000:
            self.fail_json(msg="The number of items being queried for is higher than 10,000.")

        while next_page is not None:
            next_response = self.get_endpoint(next_page)
            response["json"]["results"] = response["json"]["results"] + next_response["json"]["results"]
            next_page = next_response["json"]["next"]
            response["json"]["next"] = next_page
        return response

    def fail_wanted_one(self, response, endpoint, query_params):
        sample = response.copy()
        if len(sample["json"]["data"]) > 1:
            sample["json"]["data"] = sample["json"]["data"][:2] + ["...more results snipped..."]
        url = self.build_url(endpoint, query_params)
        display_endpoint = url.geturl()[len(self.host) :]  # truncate to not include the base URL
        self.fail_json(
            msg="Request to {0} returned {1} items, expected 1".format(display_endpoint, response["json"]["meta"]["count"]),
            query=query_params,
            response=sample,
            total_results=response["json"]["meta"]["count"],
        )

    def objects_could_be_different(self, old, new, field_set=None, warning=False):
        if field_set is None:
            field_set = set(fd for fd in new.keys() if fd not in ("modified", "related", "summary_fields"))
        for field in field_set:
            new_field = new.get(field, None)
            old_field = old.get(field, None)
            if old_field != new_field:
                if self.update_secrets or (not self.fields_could_be_same(old_field, new_field)):
                    return True  # Something doesn't match, or something might not match
            elif self.has_encrypted_values(new_field) or field not in new:
                if self.update_secrets or (not self.fields_could_be_same(old_field, new_field)):
                    # case of 'field not in new' - user password write-only field that API will not display
                    self._encrypted_changed_warning(field, old, warning=warning)
                    return True
        return False

    @staticmethod
    def has_encrypted_values(obj):
        """Returns True if JSON-like python content in obj has $encrypted$
        anywhere in the data as a value
        """
        if isinstance(obj, dict):
            for val in obj.values():
                if AHModule.has_encrypted_values(val):
                    return True
        elif isinstance(obj, list):
            for val in obj:
                if AHModule.has_encrypted_values(val):
                    return True
        elif obj == AHModule.ENCRYPTED_STRING:
            return True
        return False

    def _encrypted_changed_warning(self, field, old, warning=False):
        if not warning:
            return
        self.warn(
            "The field {0} of {1} {2} has encrypted data and may inaccurately report task is changed.".format(
                field, old.get("type", "unknown"), old.get("id", "unknown")
            )
        )<|MERGE_RESOLUTION|>--- conflicted
+++ resolved
@@ -490,7 +490,7 @@
             last_data = response["json"]
             return last_data
 
-<<<<<<< HEAD
+
     def approve(self, endpoint, auto_exit=True):
 
         approvalEndpoint = "move/staging/published"
@@ -518,7 +518,7 @@
         else:
             last_data = response["json"]
             return last_data
-=======
+
     def prepare_multipart(self, filename):
         mime = "application/x-gzip"
         m = email.mime.multipart.MIMEMultipart('form-data')
@@ -590,7 +590,6 @@
                 self.fail_json(msg="Unable to create {0} from {1}: {2}".format(item_type, path, response["json"]))
             else:
                 self.fail_json(msg="Unable to create {0} from {1}: {2}".format(item_type, path, response["status_code"]))
->>>>>>> d67563f4
 
     def update_if_needed(self, existing_item, new_item, on_update=None, auto_exit=True, associations=None):
         # This will exit from the module on its own
